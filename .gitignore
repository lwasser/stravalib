--- conflicted
+++ resolved
@@ -19,10 +19,6 @@
 .nox
 .vscode/*
 docs/_build/*
-<<<<<<< HEAD
-_build/*
-=======
->>>>>>> 55341dd3
 
 # so people don't mistakenly delete and submit a pr with these
 stravalib/tests/test.ini-example
