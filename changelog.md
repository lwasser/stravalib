# Change Log

## Unreleased

## v2.3.1

### Added
- Add: allow silencing of warning about missing environment variables (@kevsteramp, @jsamoocha, #643)

### Fixed
- Fix: corrects name of environment variables in docs (@jsamoocha, #631)
- Fix: replaces print statement by logging (@jsamoocha, #634)
- Remove: redundant check to prevent duplicate warning on refresh_expired_token (@renoviana, #636)
- Doc: fix stravalib 2.x announcement link (@kevsteramp, #641)
<<<<<<< HEAD

### Contributors to this release
@kevsteramp , @renoviana, @jsamoocha
=======
- Add: allow silencing of warning about missing environment variables (@kevsteramp, @jsamoocha, #643)
- Fix: Pin GHA dependencies throughout to optimize security (@miketheman, #645)
- Fix: Update Dependabot config to also update GitHub Actions dependencies (@miketheman, #646)
- Add: Add zizmore action to build (@miketheman, #649)
- Fix: Narrow permissions used in GitHub Actions workflows (@miketheman, #648)
>>>>>>> 04201c0a

## v2.3.0

### Added

- Add: Support for Python 3.13 (@hugovk, #627)
- Add: Documentation on using auto-token-refresh in stravalib (@lwasser, 622)

### Fixed

- Fix: Setup trusted publishing & enhance publish step security (@lwasser, #617)


### Contributors to this release
@hugovk, @lwasser

## v2.2.0

### Added

- Add: `SummaryAthlete` return to exchange_code_for_token (@lwasser, #552)
- Add: Add more information about how our mock fixture works (@lwasser, #292)
- Add(feature): Automatic token refresh :sparkles: built into stravalib (@lwasser, @jsamoocha, #585)

### Fixed

- Fix: Docs should be linked rather than repeating information (@lwasser, #613)
- Fix: Update `segment_efforts` api and return warnings (@lwasser, #321)

### Contributors to this release
@jsamoocha, @lwasser

## v2.1.0

### Added

- Add: update activities doc page and migrate to myst (@lwasser, #508)
- Add: `get_athlete_zones` method on client (@enadeau, #508)
- Add: tutorial on authenticating with Strava + stravalib + update get-started & docs fixes (@lwasser, #317)
- Add: inheritance diagrams & explain overrides (@lwasser, #531)
- Add: update examples to stravalib 2.x (@lwasser, #581)
- Add: rename RST files to MD (@lwasser, #589)

### Fixed

- Fix: some overrides moved from `DetailedActivity` to `SummaryActivity` (@enadeau, #570)
- Fix: ensures `ActivityType` instances can be compared to str (@jsamoocha, #583)
- Fix: moved several undocumented attributes from `DetailedActivity` to `SummaryActivity` (@jsamoocha, #594)
- Fix: broken link (@lwasser, #597)
- Fix: do not create PDF files in CI (@lwasser, #563)
- Fix: banner URL to relative path (@lwasser, #565)
- Fix: missing comma in all-contributors JSON config (@lwasser, #573)
- Fix: tiny update to streaming data documentation (@lwasser, #588)
- Fix: summary activity undocumented attributes (@jsamoocha, #595)
- Fix: update pre-commit configuration (@lwasser, #591)

### Changed

- Change: Strava API update (@github-actions, #592)

### Contributors to this release
@yotam5 made their first contribution to stravalib!
@jsamoocha, @lwasser, @enadeau, @yotam5

## v2.0.0

### Major Changes in This Release

1. **Breaking:** Added support for Pydantic 2.x; 1.x behavior is no longer supported.
   Refer to [Pydantic’s V2 migration guide](https://docs.pydantic.dev/latest/migration/)
   if you use extensions of Stravalib model classes or Pydantic’s serialization
   mechanisms (`parse_obj()`, `dict()`, `json()`).

2. Removed deprecated (de-)serialization methods `deserialize()`, `from_dict()`,
   and `to_dict()`. Use [Pydantic’s serialization mechanisms](https://docs.pydantic.dev/latest/concepts/serialization/).

3. Renamed `unithelper` module to `unit_helper`. Helper functions like `feet()`
   and `miles()` now return a Pint `Quantity` object.

4. Introduced new types for distances, velocities, durations, and time zones.
   `activity.distance` now returns a `Distance` type. Retrieve distance in meters
   with `activity.distance` or as a `Quantity` using `activity.distance.quantity`.

Please see the migration guide in our docs for more details on the changes.

### Added

- Add: `naive_datetime()` test to the `pydantic-v2 branch`. (@bmeares, #522)
- Add: custom types that pass static type checks (@jsamoocha, #534)
- Add: Strava type hierarchy for Activity type (@jsamoocha, #505)
- Add: Athlete stats (@jsamoocha, #507)
- Add: Summary segments (@jsamoocha, #509)
- Add: SummarySegmentEffort superclass (@jsamoocha, #518)
- Add: test for latlon values (@lwasser, #516)
- Add: correct type returns following clubs/{id} & clubs/{id}/activities spec (@lwasser, #519)

### Fixed

- Fix: Update enhanced types doc (@jsamoocha, #546)
- Fix: Replace invariant with covariant container types (@lwasser, @jsamoocha, #510)
- Fix: generated model using Pydantic v2 (@jsamoocha, #495)
- Fix: Gear and Athlete type hierarchies (+ naive_datetime typing fixes) (@jsamoocha, #526)
- Fix: docstrings in model.py (@lwasser, #484)
- Fix: return types -- athlete clubs endpoint (@lwasser, #517)
- Fix: Updates for activities/id endpoint 🙈 (@lwasser, #520)
- Fix: Activities/{id}/zones & Laps (@lwasser, #524)
- Fix: Rename `unithelper.py` --> `unit_helper.py` (@lwasser, #535)
- Fix: Update & check photos endpoint (@lwasser)
- Fix: Photos endpoint cleanup (@lwasser, #540)
- Fix: Activity Comment check / cleanup (@lwasser, #541)
- Fix: Migrate to covariant types to fix typing (@lwasser, #530)
- Fix: Typing upgrade to Python 3.10+ (@lwasser, #547)
- Fix(docs): Cleanup API docs & add migration guide (@jsamoocha, @lwasser, #537)
- Fix(docs): Clean up reference docs (@lwasser, #537, #545)

### Removed

- Remove: backward compatibility mixin (@jsamoocha, #503)
- Remove: deprecated client methods (@lwasser, #514)

### Contributors to this release

@jsamoocha, @lwasser, @bmeares

- @bmeares made their first contribution in https://github.com/stravalib/stravalib/pull/522 :sparkles:



## v1.7

### Added
- Add: Strava API change - Route objects have a new waypoints attribute (@bot, #480)

### Fixed
- Fix: Docs - add contributing section to top bar for easier discovery and a few small syntax fixes in the docs (@lwasser)
- Fix: `Manifest.in` file - remove example dir (@lwasser, #307)
- Fix: Codecov report wasn't generating correctly (@lwasser, #469)
- Fix: Add sport type to create_activity and create type validator method. NOTE: this fix contains a breaking change in `Client.create_activity()` activity_type is now an optional keyword argument rather than a required positional argument (@lwasser, #279)
- Fix: Fixes the Strava API update bot (@jsamoocha, #477)
- Fix: Cleanup dependencies to only use `pyproject.toml` (@lwasser, #466)
- Fix: use `parse_obj` rather than deserialize internally where possible (@lwasser, #358)

## Removed
- Remove: functional test suite from stravalib (@lwasser, #457)
- Remove: `client.delete_activity` method is no longer supported by Strava (@lwasser, #238)
- Remove/Add: Drop Python 3.9, add Python 3.12 (@lwasser, #487)

### Breaking Changes
If you have been using the `client.delete_activity` method then your code will
no longer work as this method was removed due to being deprecated by Strava. We also are dropping support for Python 3.9 (end of life / no more security fixes in October 2024 and now only getting security fixes) in this release and adding support for 3.12.

### Contributors to this release

@jsamoocha, @lwasser, stravalib bot :)

## v1.6

### Added
- Add: Support for Strava's new read rate limits (@jsamoocha, #446)
- Add: Improved handling of unexpected activity types (@jsamoocha, #454)

### Fixed
- Fix: Forgot to update model CI build to follow new src layout (@lwasser, #438)
- Fix: Type annotation on field that are of type timedelta are now correct (@enadeau, #440)
- Fix: Correct type for ActivityPhoto sizes attribute (@jsamoocha, #444)
- Fix: codespell config - ignore resources dir in tests (@lwasser, #445)
- Fix: Ignore documentation autogenerated api stubs (@lwasser, #447)

### Breaking Changes

A potentially breaking change is that the RateLimiter's `__call__()` method now has
an additional `method` argument representing the HTTP method used for that request.
Existing custom rate limiters from users must be updated to this change.

### Contributors to this release

@jsamoocha @endeau, @lwasser,

## v1.5

### Added

- Stravalib now includes types annotation, the package is PEP 561 compatible (@enadeau, #423)
- Add: Add nox to run tests, build docs, build package wheel/sdist(@lwasser, #395, #397)
- Type annotation for all files in the library (@enadeau, #384, #415)
- Add blacken-docs and codespell to pre-commit & apply on docs (@lwasser, #391)

### Fixed

- Allow parsing of activity with segment of type other that Run and Ride (@JohnScolaro, #434)

### Changed

- Infra: Replace flake8 and isort by ruff (@enadeau, #430)

### Removed

- Remove python 3.8 support following NEP-29 (@enadeau, #416)

### Contributors to this release

@endeau, @lwasser, @JohnScolaro

## v1.4

### Fixed

- Apply flake8 and numpy docstrings to limiter & protocol (@lwasser, #326)
- Update client's stream method to warn when using unofficial parameters (@enadeau, #385)
- Fix docstring in SleepingRateLimitRule (@enadeau)
- Fix: rename `SubscriptionCallback.validate` -> `SubscriptionCallback.validate_token` to avoid conflict with `pydantic.BaseModel` (@lwasser, #394)
- Fix: docstrings in model.py, documentation errors, findfonts warning suppression by removing opengraph (temporarily), typing updates (@lwasser, #387)
- Fix: read the docs is breaking due to pydantic json warnings, also update python version on build and sync pr previews (@lwasser, #412)
- Fix: update master to main in all builds (@lwasser)

### Added

- Type annotation to client file (@enadeau, #384)
- Add: issue templates for easier debugging / guide users (@lwasser, #408)
- Fix: read the docs is breaking due to pydantic json warnings, also update python version on build and sync pr previews (@lwasser, #412)
- Fix: update master to main in all builds (@lwasser)

### Contributors to this release

@endeau, @lwasser, @jsamoocha

## v1.3.3

### Fixed

- Fix: pins pydantic to v1 in pyproject.toml dependencies (@jsamoocha, #382)

## v1.3.2

### Added

- Add: type checking to limiter, protocol and exc file (@enadeau , #374)

### Fixed

- Fix: two minor mistakes in documentation (@enadeau , #375)
- Fix: pins pydantic to v1.10.6 (@lwasser, #380)

### Contributors to this release

@enadeau, @lwasser

- Fix two minor mistakes in documentation (@enadeau , #375)
- Add type checking to limiter, protocol and exc file (@enadeau , #374)
- Apply flake8 and numpy docstrings to all modules limiter & protocol (@lwasser, #326)

## v1.3.1

### Added

- Add: Add field override in class Segment to support all activity types (@solorisx, #368)

### Fixed

- Fix: Bumps Flask version in example code (@jsamoocha, #366)

### Contributors to this release

@solorisx, @jsamoocha

## v1.3.0

### Added

- Add: Adds RPE to activity model (@jsamoocha, #355)
- Add: support sport_type in client.update_activitiy() (@think-nice-things, #360)

### Fixed

- Fix: Move to numpy style docstrings & add black (@lwasser, #365)

### Deprecated

- The `activity_type` parameter in the client method `update_activity()` is deprecated and should be replaced by `sport_type`.

### Contributors to this release

@jsamoocha, @lwasser, @think-nice-things

## v1.3.0rc0

### Added

- Adds Strava API changes, and datamodel-code-generator bug fix (@jsamoocha, #333)
- Add: Replace full legacy model with extensions from the generated pydantic model (@jsamoocha, #324)
- Add: Add support for lazy loading related entities (@jsamoocha, #322)
- Add: Add support for nested model attributes(@jsamoocha, #316)
- Add: replaces implementations for the classes Club, Gear, ActivityTotals, AthleteStats, and Athlete by the generated Pydantic model & backwards compatibility (@jsamoocha, #315)
- Add: Workflow for updating strava model when the API changes (@jsamoocha, #302)
- Add: `pydantic_autodoc` to sphinx build and reconfigure api structure - p1 (@lwasser, #326)

### Fixed

- Fix: Corrects attribute lookup for enum values (@jsamoocha,#329)

### Deprecated

- The `BaseEntity` methods `deserialize()`, `from_dict()`, and `to_dict()` are deprecated and will raise a `DeprecationWarning` when they're used. They should be replaced by the pydantic methods `parse_obj()` and `dict()` or `json()`.

### Removed

- The complete `attributes` module
- All the abstract entity types (e.g. `IdentifiableEntity`, `LoadableEntity`) from the `model` module
- Constants used for activity types such as `Activity.RIDE`
- `HeartrateActivityZone`, `PowerActivityZone`, `PaceActivityZone` as subtypes of `BaseActivityZone` (the latter is retained)
- Everything related to segment leaderboards as this is not supported by Strava anymore

### Contributors to this release

@jsamoocha, @lwasser, @oliverkurth

## v1.2.0

### Added

- Add: Upload photo to activity (@gitexel, #318)
- Add: Support uploading `activity_file` object with type `bytes` (@gitexel, #308)
- Add: Pre-commit hook + instructions and configure precommit.ci bot (@lwasser, #293)

### Fixed

- Fix: Internal warnings should be ignored in tests (@jsamoocha, #319)
- Fix: `setuptools_scm` bug when installing stravalib remotely via GitHub (@lwasser, #331)
- Fix: fix LatLon unmarshal from string type (@oliverkurth, #334)
- Fix: allows arithmetic and comparison between multiple quantities (@jsamoocha, #335)

### Contributors to this release

@oliverkurth, @gitexel, @jsamoocha, @lwasser

## v1.1.0

### Added

- Add: Development & build/release guide to documentation, edit button to documentation theme, pr template for release (@lwasser, #289)
- Add: Integration tests for /routes/{id} and /segments/starred (GET) (@jsamoocha, #250 (partial))
- Add: Add integration tests for all POST/PUT client methods (@jsamoocha, #250 (partial))
- Add: code cov to test suite (@lwasser, #262)
- Add: add code of conduct to the repo, update contributing guide + readme badges (@lwasser, #269, #274)
- Add: pull request templates for regular pr and release (@lwasser, #294)
- Add: Support for python 3.11

### Fixed

- Fix: Move docs to `furo` theme, add `myst` support for markdown, include CONTRIBUTING.md in documentation, enhance intro documentation page and add linkcheck to docs build (@lwasser, #276)
- Fix: deprecated set-output command in actions build (@yihong0618, #272)
- Fix: Add readthedocs config file to ensure build installs using pip (@lwasser, #270)

### Changed

- Change: Replace `units` dependency by `pint` (@jsamoocha, #281)

### Removed

- Remove: Support for python 3.7

### Contributors to this release

@lwasser, @yihong0618, @jsamoocha

## v1.0.0

### Added

- Add: Add an option to mute Strava activity on update (@ollyajoke, #227)
- Add Update make to build and serve docs and also run current tests (@lwasser,#263)
- Add: Move package to build / `setuptools_scm` for version / remove setup.py and add CI push to pypi (@lwasser, #259)

### Fixed

- Fix: add new attributes for bikes according to updates to Strava API to fix warning message (@huaminghuangtw, #239)
- Fix: Minor bug in PyPI push and also streamlined action build (@lwasser, #265)
- Fix: `get_athlete` w new attrs for shoes given strava updates to API (@lwasser, #220)
- Fix: Refactor deprecated unittest aliases for Python 3.11 compatibility (@tirkarthi, #223)
- Patch: Update readme and fix broken links in docs (@lwasser, #229)

### Changed

- Change: Improved unknown time zone handling (@jsamoocha, #242)
- Change: Refactor test suite and implement Ci for tests (@jsamoocha, #246)
- Change: Remove support for python 2.x (@yihong0618, #254)
- Change: Overhaul of documentation, fix links and CI build (@lwasser, #222)

### Contributors to this release

@jsamoocha, @yihong0618, @tirkarthi, @huaminghuangtw, @ollyajoke, @lwasser

## 0.10.4

- Fix to unicode regression (@hozn, #217)

## 0.10.3

- Fixes IndexErrors when deserializing empty lists as GPS locations (@hozn, #216)
- Fix a few fields in Activity model (@hozn, #201, #214, #207)
- deal with tzname without offset and timedelta in string format (@hozn, #195)
- Update to docs and repr (@hozn, #200, #205, #206)
- Now webhooks use the same domain as the rest of API. (@hozn, #204)
- Setting rate_limit_requests=False in Client causes error (@hozn, #157)

## 0.10.2

- More fixes to new new authorization scopes (@hozn, #168)
- Added an example oauth app and some small docs updates.
- Changed missing-attribute warnings to be debug-level logs.

## 0.10.1

- Fixes of authorization_url / new scopes for new oauth (@hozn, #163, #165)

## 0.10.0

- Implementation of Strava's new auth. (@hozn, #162, #163)

## 0.9.4

- Version bump for dup file upload to pypi. :-[

## 0.9.3

- Fix mutable parameter defaults in rate-limiter util functions (@hozn, #155)
- Add the missing subscription_permissions attr to Athlete (@hozn, #156)

## 0.9.2

- Fix for pip 0.10.0 (@paulte, #149, #150)

## 0.9.1

- Auto-configure the rate limits (not just usage) from response headers. (@hozn, #142)

## 0.9.0

- More API changes to reflect the big privacy changes from Strava. (@hozn, #139, #140)
- Fix to kom_type attribute (@hozn, #138)

## 0.8.0

- Fixes to segment leaderboard models for Strava's API BREAKING CHANGE (@hozn, #137)
  (See https://groups.google.com/forum/#!topic/strava-api/SsL2ytxtZng)
- Return ObjectNotFound and AccessUnauthorized HTTPError subclasses for 404 and 401
  errors respectively (@hozn, #134)
- Return None when there are no activity streams (@hozn, #118)

## 0.7.0

- Updated Activity for new attributes (@hozn, #115, #122)
- New segment attributes (@JohnnyLChang, #106)
- Streams for a route (@drixselecta, #101)
- Activity Uploader improvements (@bwalks, #119)
- Added to_dict() method to model objects (@hozn, #127)
- Added get_athlete_starred_segments (@wjazdbitu, #117)
- Fixed glitches in activity.laps (@hozn, #112)
- Fixed bug in club.members (@hozn, #110)

## 0.6.6

- Fix for delete_activity (@jonderwaater, #99)

## 0.6.5

- Updated ActivityPhoto model to support native photos and reverted get_activity_photos behavior for backwards
  compatibility (@hozn, #98)
- Added missing Club attributes (MMI) (@hozn, #97)

## 0.6.4

- Added support for undocumented inclusion of laps in activity details. (@hozn, #96)
- Added missing parameter for get_activity_photos (@hozn, #94)
- Added missing activyt pr_count attribute (@Wilm0r, #95)
- add "starred" property on SegmentExplorerResult (@mdarmetko, #92)

## 0.6.3

- Fixed update_activity to include description (@hozn, #91)

## 0.6.2

- More Python3 bugfixes

## 0.6.1

- Python3 bugfixes (@Tafkas, @martinogden)
- Added delete_activity
- added context_entries parameter to get_segment_leaderboard method (@jedman)

## 0.6.0

- Use (require) more modern pip/setuptools.
- Full Python 3 support (using Six). (@hozn, #69)
- Webhooks support (thanks to loisaidasam) (@hozn, #77)
- explore_segments bugfix (@hozn, #71)
- General updates to model/attribs (@hozn, #64, #73, etc.)

## 0.5.0

- Renamed `Activity.photos` property to `full_photos` due to new conflict with Strava API (@hozn, #45)

## 0.4.0

- Supporting new/removed attribs in Strava API (@hozn, #41, #42)
- Added support for joining/leaving clubs (@hozn, #43)
- Respect time zones in datetime objects being converted to epochs. (@hozn, #44)

## 0.3.0

- Activity streams data (Ghis)
- Friends/followers model attributes (Ghis)
- Support for photos (Ghis)
- Updates for new Strava exposed API attributes (@hozn)

## 0.2.2

- Fixed the \_resolve_url to not assume running on **nix** system.

## 0.2.1

- Changed Activity.gear to be a full entity attribute (Strava API changed)

## 0.2.0

- Added core functionality for Strava API v3.
- Mostly redesigned codebase based on drastic changes in v3 API.
- Dropped support for API v1, v2 and the "scrape" module.

## 0.1.0

- First proof-of-concept (very alpha) release.<|MERGE_RESOLUTION|>--- conflicted
+++ resolved
@@ -2,27 +2,26 @@
 
 ## Unreleased
 
-## v2.3.1
+## v2.4
 
 ### Added
 - Add: allow silencing of warning about missing environment variables (@kevsteramp, @jsamoocha, #643)
+- Add: allow silencing of warning about missing environment variables (@kevsteramp, @jsamoocha, #643)
+- Add: Add zizmore action to build (@miketheman, #649)
 
 ### Fixed
 - Fix: corrects name of environment variables in docs (@jsamoocha, #631)
 - Fix: replaces print statement by logging (@jsamoocha, #634)
-- Remove: redundant check to prevent duplicate warning on refresh_expired_token (@renoviana, #636)
 - Doc: fix stravalib 2.x announcement link (@kevsteramp, #641)
-<<<<<<< HEAD
-
-### Contributors to this release
-@kevsteramp , @renoviana, @jsamoocha
-=======
-- Add: allow silencing of warning about missing environment variables (@kevsteramp, @jsamoocha, #643)
 - Fix: Pin GHA dependencies throughout to optimize security (@miketheman, #645)
 - Fix: Update Dependabot config to also update GitHub Actions dependencies (@miketheman, #646)
-- Add: Add zizmore action to build (@miketheman, #649)
 - Fix: Narrow permissions used in GitHub Actions workflows (@miketheman, #648)
->>>>>>> 04201c0a
+
+### Removed
+- Remove: redundant check to prevent duplicate warning on refresh_expired_token (@renoviana, #636)
+
+### Contributors to this release
+@kevsteramp, @renoviana, @miketheman, @jsamoocha
 
 ## v2.3.0
 
