# Change Log

## Unreleased

- Fix: corrects name of environment variables in docs (@jsamoocha, #631)
- Fix: replaces print statement by logging (@jsamoocha, #634)
- Remove: redundant check to prevent duplicate warning on refresh_expired_token (@renoviana, #636)
- Doc: fix stravalib 2.x announcement link (@kevsteramp, #641)
- Add: allow silencing of warning about missing environment variables (@kevsteramp, @jsamoocha, #643)
- Fix: Pin GHA dependencies throughout to optimize security (@miketheman, #645)
- Fix: Update Dependabot config to also update GitHub Actions dependencies (@miketheman, #646)
<<<<<<< HEAD
- Add: Add zizmore action to build (@miketheman, #649)
=======
- Fix: Narrow permissions used in GitHub Actions workflows (@miketheman, #648)
>>>>>>> e983aea2

## v2.3.0

### Added

- Add: Support for Python 3.13 (@hugovk, #627)
- Add: Documentation on using auto-token-refresh in stravalib (@lwasser, 622)

### Fixed

- Fix: Setup trusted publishing & enhance publish step security (@lwasser, #617)


### Contributors to this release
@hugovk, @lwasser

## v2.2.0

### Added

- Add: `SummaryAthlete` return to exchange_code_for_token (@lwasser, #552)
- Add: Add more information about how our mock fixture works (@lwasser, #292)
- Add(feature): Automatic token refresh :sparkles: built into stravalib (@lwasser, @jsamoocha, #585)

### Fixed

- Fix: Docs should be linked rather than repeating information (@lwasser, #613)
- Fix: Update `segment_efforts` api and return warnings (@lwasser, #321)

### Contributors to this release
@jsamoocha, @lwasser

## v2.1.0

### Added

- Add: update activities doc page and migrate to myst (@lwasser, #508)
- Add: `get_athlete_zones` method on client (@enadeau, #508)
- Add: tutorial on authenticating with Strava + stravalib + update get-started & docs fixes (@lwasser, #317)
- Add: inheritance diagrams & explain overrides (@lwasser, #531)
- Add: update examples to stravalib 2.x (@lwasser, #581)
- Add: rename RST files to MD (@lwasser, #589)

### Fixed

- Fix: some overrides moved from `DetailedActivity` to `SummaryActivity` (@enadeau, #570)
- Fix: ensures `ActivityType` instances can be compared to str (@jsamoocha, #583)
- Fix: moved several undocumented attributes from `DetailedActivity` to `SummaryActivity` (@jsamoocha, #594)
- Fix: broken link (@lwasser, #597)
- Fix: do not create PDF files in CI (@lwasser, #563)
- Fix: banner URL to relative path (@lwasser, #565)
- Fix: missing comma in all-contributors JSON config (@lwasser, #573)
- Fix: tiny update to streaming data documentation (@lwasser, #588)
- Fix: summary activity undocumented attributes (@jsamoocha, #595)
- Fix: update pre-commit configuration (@lwasser, #591)

### Changed

- Change: Strava API update (@github-actions, #592)

### Contributors to this release
@yotam5 made their first contribution to stravalib!
@jsamoocha, @lwasser, @enadeau, @yotam5

## v2.0.0

### Major Changes in This Release

1. **Breaking:** Added support for Pydantic 2.x; 1.x behavior is no longer supported.
   Refer to [Pydantic’s V2 migration guide](https://docs.pydantic.dev/latest/migration/)
   if you use extensions of Stravalib model classes or Pydantic’s serialization
   mechanisms (`parse_obj()`, `dict()`, `json()`).

2. Removed deprecated (de-)serialization methods `deserialize()`, `from_dict()`,
   and `to_dict()`. Use [Pydantic’s serialization mechanisms](https://docs.pydantic.dev/latest/concepts/serialization/).

3. Renamed `unithelper` module to `unit_helper`. Helper functions like `feet()`
   and `miles()` now return a Pint `Quantity` object.

4. Introduced new types for distances, velocities, durations, and time zones.
   `activity.distance` now returns a `Distance` type. Retrieve distance in meters
   with `activity.distance` or as a `Quantity` using `activity.distance.quantity`.

Please see the migration guide in our docs for more details on the changes.

### Added

- Add: `naive_datetime()` test to the `pydantic-v2 branch`. (@bmeares, #522)
- Add: custom types that pass static type checks (@jsamoocha, #534)
- Add: Strava type hierarchy for Activity type (@jsamoocha, #505)
- Add: Athlete stats (@jsamoocha, #507)
- Add: Summary segments (@jsamoocha, #509)
- Add: SummarySegmentEffort superclass (@jsamoocha, #518)
- Add: test for latlon values (@lwasser, #516)
- Add: correct type returns following clubs/{id} & clubs/{id}/activities spec (@lwasser, #519)

### Fixed

- Fix: Update enhanced types doc (@jsamoocha, #546)
- Fix: Replace invariant with covariant container types (@lwasser, @jsamoocha, #510)
- Fix: generated model using Pydantic v2 (@jsamoocha, #495)
- Fix: Gear and Athlete type hierarchies (+ naive_datetime typing fixes) (@jsamoocha, #526)
- Fix: docstrings in model.py (@lwasser, #484)
- Fix: return types -- athlete clubs endpoint (@lwasser, #517)
- Fix: Updates for activities/id endpoint 🙈 (@lwasser, #520)
- Fix: Activities/{id}/zones & Laps (@lwasser, #524)
- Fix: Rename `unithelper.py` --> `unit_helper.py` (@lwasser, #535)
- Fix: Update & check photos endpoint (@lwasser)
- Fix: Photos endpoint cleanup (@lwasser, #540)
- Fix: Activity Comment check / cleanup (@lwasser, #541)
- Fix: Migrate to covariant types to fix typing (@lwasser, #530)
- Fix: Typing upgrade to Python 3.10+ (@lwasser, #547)
- Fix(docs): Cleanup API docs & add migration guide (@jsamoocha, @lwasser, #537)
- Fix(docs): Clean up reference docs (@lwasser, #537, #545)

### Removed

- Remove: backward compatibility mixin (@jsamoocha, #503)
- Remove: deprecated client methods (@lwasser, #514)

### Contributors to this release

@jsamoocha, @lwasser, @bmeares

- @bmeares made their first contribution in https://github.com/stravalib/stravalib/pull/522 :sparkles:



## v1.7

### Added
- Add: Strava API change - Route objects have a new waypoints attribute (@bot, #480)

### Fixed
- Fix: Docs - add contributing section to top bar for easier discovery and a few small syntax fixes in the docs (@lwasser)
- Fix: `Manifest.in` file - remove example dir (@lwasser, #307)
- Fix: Codecov report wasn't generating correctly (@lwasser, #469)
- Fix: Add sport type to create_activity and create type validator method. NOTE: this fix contains a breaking change in `Client.create_activity()` activity_type is now an optional keyword argument rather than a required positional argument (@lwasser, #279)
- Fix: Fixes the Strava API update bot (@jsamoocha, #477)
- Fix: Cleanup dependencies to only use `pyproject.toml` (@lwasser, #466)
- Fix: use `parse_obj` rather than deserialize internally where possible (@lwasser, #358)

## Removed
- Remove: functional test suite from stravalib (@lwasser, #457)
- Remove: `client.delete_activity` method is no longer supported by Strava (@lwasser, #238)
- Remove/Add: Drop Python 3.9, add Python 3.12 (@lwasser, #487)

### Breaking Changes
If you have been using the `client.delete_activity` method then your code will
no longer work as this method was removed due to being deprecated by Strava. We also are dropping support for Python 3.9 (end of life / no more security fixes in October 2024 and now only getting security fixes) in this release and adding support for 3.12.

### Contributors to this release

@jsamoocha, @lwasser, stravalib bot :)

## v1.6

### Added
- Add: Support for Strava's new read rate limits (@jsamoocha, #446)
- Add: Improved handling of unexpected activity types (@jsamoocha, #454)

### Fixed
- Fix: Forgot to update model CI build to follow new src layout (@lwasser, #438)
- Fix: Type annotation on field that are of type timedelta are now correct (@enadeau, #440)
- Fix: Correct type for ActivityPhoto sizes attribute (@jsamoocha, #444)
- Fix: codespell config - ignore resources dir in tests (@lwasser, #445)
- Fix: Ignore documentation autogenerated api stubs (@lwasser, #447)

### Breaking Changes

A potentially breaking change is that the RateLimiter's `__call__()` method now has
an additional `method` argument representing the HTTP method used for that request.
Existing custom rate limiters from users must be updated to this change.

### Contributors to this release

@jsamoocha @endeau, @lwasser,

## v1.5

### Added

- Stravalib now includes types annotation, the package is PEP 561 compatible (@enadeau, #423)
- Add: Add nox to run tests, build docs, build package wheel/sdist(@lwasser, #395, #397)
- Type annotation for all files in the library (@enadeau, #384, #415)
- Add blacken-docs and codespell to pre-commit & apply on docs (@lwasser, #391)

### Fixed

- Allow parsing of activity with segment of type other that Run and Ride (@JohnScolaro, #434)

### Changed

- Infra: Replace flake8 and isort by ruff (@enadeau, #430)

### Removed

- Remove python 3.8 support following NEP-29 (@enadeau, #416)

### Contributors to this release

@endeau, @lwasser, @JohnScolaro

## v1.4

### Fixed

- Apply flake8 and numpy docstrings to limiter & protocol (@lwasser, #326)
- Update client's stream method to warn when using unofficial parameters (@enadeau, #385)
- Fix docstring in SleepingRateLimitRule (@enadeau)
- Fix: rename `SubscriptionCallback.validate` -> `SubscriptionCallback.validate_token` to avoid conflict with `pydantic.BaseModel` (@lwasser, #394)
- Fix: docstrings in model.py, documentation errors, findfonts warning suppression by removing opengraph (temporarily), typing updates (@lwasser, #387)
- Fix: read the docs is breaking due to pydantic json warnings, also update python version on build and sync pr previews (@lwasser, #412)
- Fix: update master to main in all builds (@lwasser)

### Added

- Type annotation to client file (@enadeau, #384)
- Add: issue templates for easier debugging / guide users (@lwasser, #408)
- Fix: read the docs is breaking due to pydantic json warnings, also update python version on build and sync pr previews (@lwasser, #412)
- Fix: update master to main in all builds (@lwasser)

### Contributors to this release

@endeau, @lwasser, @jsamoocha

## v1.3.3

### Fixed

- Fix: pins pydantic to v1 in pyproject.toml dependencies (@jsamoocha, #382)

## v1.3.2

### Added

- Add: type checking to limiter, protocol and exc file (@enadeau , #374)

### Fixed

- Fix: two minor mistakes in documentation (@enadeau , #375)
- Fix: pins pydantic to v1.10.6 (@lwasser, #380)

### Contributors to this release

@enadeau, @lwasser

- Fix two minor mistakes in documentation (@enadeau , #375)
- Add type checking to limiter, protocol and exc file (@enadeau , #374)
- Apply flake8 and numpy docstrings to all modules limiter & protocol (@lwasser, #326)

## v1.3.1

### Added

- Add: Add field override in class Segment to support all activity types (@solorisx, #368)

### Fixed

- Fix: Bumps Flask version in example code (@jsamoocha, #366)

### Contributors to this release

@solorisx, @jsamoocha

## v1.3.0

### Added

- Add: Adds RPE to activity model (@jsamoocha, #355)
- Add: support sport_type in client.update_activitiy() (@think-nice-things, #360)

### Fixed

- Fix: Move to numpy style docstrings & add black (@lwasser, #365)

### Deprecated

- The `activity_type` parameter in the client method `update_activity()` is deprecated and should be replaced by `sport_type`.

### Contributors to this release

@jsamoocha, @lwasser, @think-nice-things

## v1.3.0rc0

### Added

- Adds Strava API changes, and datamodel-code-generator bug fix (@jsamoocha, #333)
- Add: Replace full legacy model with extensions from the generated pydantic model (@jsamoocha, #324)
- Add: Add support for lazy loading related entities (@jsamoocha, #322)
- Add: Add support for nested model attributes(@jsamoocha, #316)
- Add: replaces implementations for the classes Club, Gear, ActivityTotals, AthleteStats, and Athlete by the generated Pydantic model & backwards compatibility (@jsamoocha, #315)
- Add: Workflow for updating strava model when the API changes (@jsamoocha, #302)
- Add: `pydantic_autodoc` to sphinx build and reconfigure api structure - p1 (@lwasser, #326)

### Fixed

- Fix: Corrects attribute lookup for enum values (@jsamoocha,#329)

### Deprecated

- The `BaseEntity` methods `deserialize()`, `from_dict()`, and `to_dict()` are deprecated and will raise a `DeprecationWarning` when they're used. They should be replaced by the pydantic methods `parse_obj()` and `dict()` or `json()`.

### Removed

- The complete `attributes` module
- All the abstract entity types (e.g. `IdentifiableEntity`, `LoadableEntity`) from the `model` module
- Constants used for activity types such as `Activity.RIDE`
- `HeartrateActivityZone`, `PowerActivityZone`, `PaceActivityZone` as subtypes of `BaseActivityZone` (the latter is retained)
- Everything related to segment leaderboards as this is not supported by Strava anymore

### Contributors to this release

@jsamoocha, @lwasser, @oliverkurth

## v1.2.0

### Added

- Add: Upload photo to activity (@gitexel, #318)
- Add: Support uploading `activity_file` object with type `bytes` (@gitexel, #308)
- Add: Pre-commit hook + instructions and configure precommit.ci bot (@lwasser, #293)

### Fixed

- Fix: Internal warnings should be ignored in tests (@jsamoocha, #319)
- Fix: `setuptools_scm` bug when installing stravalib remotely via GitHub (@lwasser, #331)
- Fix: fix LatLon unmarshal from string type (@oliverkurth, #334)
- Fix: allows arithmetic and comparison between multiple quantities (@jsamoocha, #335)

### Contributors to this release

@oliverkurth, @gitexel, @jsamoocha, @lwasser

## v1.1.0

### Added

- Add: Development & build/release guide to documentation, edit button to documentation theme, pr template for release (@lwasser, #289)
- Add: Integration tests for /routes/{id} and /segments/starred (GET) (@jsamoocha, #250 (partial))
- Add: Add integration tests for all POST/PUT client methods (@jsamoocha, #250 (partial))
- Add: code cov to test suite (@lwasser, #262)
- Add: add code of conduct to the repo, update contributing guide + readme badges (@lwasser, #269, #274)
- Add: pull request templates for regular pr and release (@lwasser, #294)
- Add: Support for python 3.11

### Fixed

- Fix: Move docs to `furo` theme, add `myst` support for markdown, include CONTRIBUTING.md in documentation, enhance intro documentation page and add linkcheck to docs build (@lwasser, #276)
- Fix: deprecated set-output command in actions build (@yihong0618, #272)
- Fix: Add readthedocs config file to ensure build installs using pip (@lwasser, #270)

### Changed

- Change: Replace `units` dependency by `pint` (@jsamoocha, #281)

### Removed

- Remove: Support for python 3.7

### Contributors to this release

@lwasser, @yihong0618, @jsamoocha

## v1.0.0

### Added

- Add: Add an option to mute Strava activity on update (@ollyajoke, #227)
- Add Update make to build and serve docs and also run current tests (@lwasser,#263)
- Add: Move package to build / `setuptools_scm` for version / remove setup.py and add CI push to pypi (@lwasser, #259)

### Fixed

- Fix: add new attributes for bikes according to updates to Strava API to fix warning message (@huaminghuangtw, #239)
- Fix: Minor bug in PyPI push and also streamlined action build (@lwasser, #265)
- Fix: `get_athlete` w new attrs for shoes given strava updates to API (@lwasser, #220)
- Fix: Refactor deprecated unittest aliases for Python 3.11 compatibility (@tirkarthi, #223)
- Patch: Update readme and fix broken links in docs (@lwasser, #229)

### Changed

- Change: Improved unknown time zone handling (@jsamoocha, #242)
- Change: Refactor test suite and implement Ci for tests (@jsamoocha, #246)
- Change: Remove support for python 2.x (@yihong0618, #254)
- Change: Overhaul of documentation, fix links and CI build (@lwasser, #222)

### Contributors to this release

@jsamoocha, @yihong0618, @tirkarthi, @huaminghuangtw, @ollyajoke, @lwasser

## 0.10.4

- Fix to unicode regression (@hozn, #217)

## 0.10.3

- Fixes IndexErrors when deserializing empty lists as GPS locations (@hozn, #216)
- Fix a few fields in Activity model (@hozn, #201, #214, #207)
- deal with tzname without offset and timedelta in string format (@hozn, #195)
- Update to docs and repr (@hozn, #200, #205, #206)
- Now webhooks use the same domain as the rest of API. (@hozn, #204)
- Setting rate_limit_requests=False in Client causes error (@hozn, #157)

## 0.10.2

- More fixes to new new authorization scopes (@hozn, #168)
- Added an example oauth app and some small docs updates.
- Changed missing-attribute warnings to be debug-level logs.

## 0.10.1

- Fixes of authorization_url / new scopes for new oauth (@hozn, #163, #165)

## 0.10.0

- Implementation of Strava's new auth. (@hozn, #162, #163)

## 0.9.4

- Version bump for dup file upload to pypi. :-[

## 0.9.3

- Fix mutable parameter defaults in rate-limiter util functions (@hozn, #155)
- Add the missing subscription_permissions attr to Athlete (@hozn, #156)

## 0.9.2

- Fix for pip 0.10.0 (@paulte, #149, #150)

## 0.9.1

- Auto-configure the rate limits (not just usage) from response headers. (@hozn, #142)

## 0.9.0

- More API changes to reflect the big privacy changes from Strava. (@hozn, #139, #140)
- Fix to kom_type attribute (@hozn, #138)

## 0.8.0

- Fixes to segment leaderboard models for Strava's API BREAKING CHANGE (@hozn, #137)
  (See https://groups.google.com/forum/#!topic/strava-api/SsL2ytxtZng)
- Return ObjectNotFound and AccessUnauthorized HTTPError subclasses for 404 and 401
  errors respectively (@hozn, #134)
- Return None when there are no activity streams (@hozn, #118)

## 0.7.0

- Updated Activity for new attributes (@hozn, #115, #122)
- New segment attributes (@JohnnyLChang, #106)
- Streams for a route (@drixselecta, #101)
- Activity Uploader improvements (@bwalks, #119)
- Added to_dict() method to model objects (@hozn, #127)
- Added get_athlete_starred_segments (@wjazdbitu, #117)
- Fixed glitches in activity.laps (@hozn, #112)
- Fixed bug in club.members (@hozn, #110)

## 0.6.6

- Fix for delete_activity (@jonderwaater, #99)

## 0.6.5

- Updated ActivityPhoto model to support native photos and reverted get_activity_photos behavior for backwards
  compatibility (@hozn, #98)
- Added missing Club attributes (MMI) (@hozn, #97)

## 0.6.4

- Added support for undocumented inclusion of laps in activity details. (@hozn, #96)
- Added missing parameter for get_activity_photos (@hozn, #94)
- Added missing activyt pr_count attribute (@Wilm0r, #95)
- add "starred" property on SegmentExplorerResult (@mdarmetko, #92)

## 0.6.3

- Fixed update_activity to include description (@hozn, #91)

## 0.6.2

- More Python3 bugfixes

## 0.6.1

- Python3 bugfixes (@Tafkas, @martinogden)
- Added delete_activity
- added context_entries parameter to get_segment_leaderboard method (@jedman)

## 0.6.0

- Use (require) more modern pip/setuptools.
- Full Python 3 support (using Six). (@hozn, #69)
- Webhooks support (thanks to loisaidasam) (@hozn, #77)
- explore_segments bugfix (@hozn, #71)
- General updates to model/attribs (@hozn, #64, #73, etc.)

## 0.5.0

- Renamed `Activity.photos` property to `full_photos` due to new conflict with Strava API (@hozn, #45)

## 0.4.0

- Supporting new/removed attribs in Strava API (@hozn, #41, #42)
- Added support for joining/leaving clubs (@hozn, #43)
- Respect time zones in datetime objects being converted to epochs. (@hozn, #44)

## 0.3.0

- Activity streams data (Ghis)
- Friends/followers model attributes (Ghis)
- Support for photos (Ghis)
- Updates for new Strava exposed API attributes (@hozn)

## 0.2.2

- Fixed the \_resolve_url to not assume running on **nix** system.

## 0.2.1

- Changed Activity.gear to be a full entity attribute (Strava API changed)

## 0.2.0

- Added core functionality for Strava API v3.
- Mostly redesigned codebase based on drastic changes in v3 API.
- Dropped support for API v1, v2 and the "scrape" module.

## 0.1.0

- First proof-of-concept (very alpha) release.<|MERGE_RESOLUTION|>--- conflicted
+++ resolved
@@ -9,11 +9,8 @@
 - Add: allow silencing of warning about missing environment variables (@kevsteramp, @jsamoocha, #643)
 - Fix: Pin GHA dependencies throughout to optimize security (@miketheman, #645)
 - Fix: Update Dependabot config to also update GitHub Actions dependencies (@miketheman, #646)
-<<<<<<< HEAD
 - Add: Add zizmore action to build (@miketheman, #649)
-=======
 - Fix: Narrow permissions used in GitHub Actions workflows (@miketheman, #648)
->>>>>>> e983aea2
 
 ## v2.3.0
 
