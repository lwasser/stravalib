--- conflicted
+++ resolved
@@ -8,12 +8,9 @@
 - Fix docstring in SleepingRateLimitRule (@enadeau)
 - Fix: rename `SubscriptionCallback.validate` -> `SubscriptionCallback.validate_token` to avoid conflict with `pydantic.BaseModel` (@lwasser, #394)
 - Fix: docstrings in model.py, documentation errors, findfonts warning suppression by removing opengraph (temporarily), typing updates (@lwasser, #387)
-<<<<<<< HEAD
 - Add: issue templates for easier debugging / guide users (@lwasser, #408)
-=======
 - Fix: read the docs is breaking due to pydantic json warnings, also update python version on build and sync pr previews (@lwasser, #412)
 - Fix: update master to main in all builds (@lwasser)
->>>>>>> 8bffd873
 
 ## v1.3.3
 
